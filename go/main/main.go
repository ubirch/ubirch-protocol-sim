--- conflicted
+++ resolved
@@ -190,13 +190,8 @@
 	// send UPP to the UBIRCH backend
 	send(upp, uid, conf)
 
-<<<<<<< HEAD
-	for i := 0; i < 100; i++ {
-		log.Printf("### %v", i)
-=======
 	for i := 0; i < 10; i++ {
 		log.Printf(" - - - - - - - - %d. chained UPP: - - - - - - - - ", i+1)
->>>>>>> 44a921ae
 		p := Payload{int(time.Now().Unix()), uid.String(), int(rand.Uint32())}
 		pRendered, err := json.Marshal(p)
 		if err != nil {
